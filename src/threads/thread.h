#ifndef THREADS_THREAD_H
#define THREADS_THREAD_H

#include <debug.h>
#include <list.h>
#include <stdint.h>
/* Uncommenting this line uses the macro version of the fixed point
   library. It is not type safe */
//#define FIXED_POINT_INLINE
#include "fixed-point.h"
#include "synch.h"

/* States in a thread's life cycle. */
enum thread_status
  {
    THREAD_RUNNING,     /* Running thread. */
    THREAD_READY,       /* Not running but ready to run. */
    THREAD_BLOCKED,     /* Waiting for an event to trigger. */
    THREAD_DYING        /* About to be destroyed. */
  };

/* Thread identifier type.
   You can redefine this to whatever type you like. */
typedef int tid_t;
#define TID_ERROR ((tid_t) -1)          /* Error value for tid_t. */

/* Thread priorities. */
#define PRI_MIN 0                       /* Lowest priority. */
#define PRI_DEFAULT 31                  /* Default priority. */
#define PRI_MAX 63                      /* Highest priority. */
#define PRI_COUNT (PRI_MAX - PRI_MIN + 1)

/* Thread default MLFQS values */
#define NICE_DEFAULT 0
#define NICE_MAX 20
#define NICE_MIN (-20)
#define RECENT_CPU_DEFAULT (fixed_point_create (0))
#define LOAD_AVERAGE_DEFAULT 0

/* A kernel thread or user process.

   Each thread structure is stored in its own 4 kB page.  The
   thread structure itself sits at the very bottom of the page
   (at offset 0).  The rest of the page is reserved for the
   thread's kernel stack, which grows downward from the top of
   the page (at offset 4 kB).  Here's an illustration:

        4 kB +---------------------------------+
             |          kernel stack           |
             |                |                |
             |                |                |
             |                V                |
             |         grows downward          |
             |                                 |
             |                                 |
             |                                 |
             |                                 |
             |                                 |
             |                                 |
             |                                 |
             |                                 |
             +---------------------------------+
             |              magic              |
             |                :                |
             |                :                |
             |               name              |
             |              status             |
        0 kB +---------------------------------+

   The upshot of this is twofold:

      1. First, `struct thread' must not be allowed to grow too
         big.  If it does, then there will not be enough room for
         the kernel stack.  Our base `struct thread' is only a
         few bytes in size.  It probably should stay well under 1
         kB.

      2. Second, kernel stacks must not be allowed to grow too
         large.  If a stack overflows, it will corrupt the thread
         state.  Thus, kernel functions should not allocate large
         structures or arrays as non-static local variables.  Use
         dynamic allocation with malloc() or palloc_get_page()
         instead.

   The first symptom of either of these problems will probably be
   an assertion failure in thread_current(), which checks that
   the `magic' member of the running thread's `struct thread' is
   set to THREAD_MAGIC.  Stack overflow will normally change this
   value, triggering the assertion. */
/* The `elem' member has a dual purpose.  It can be an element in
   the run queue (thread.c), or it can be an element in a
   semaphore wait list (synch.c).  It can be used these two ways
   only because they are mutually exclusive: only a thread in the
   ready state is on the run queue, whereas only a thread in the
   blocked state is on a semaphore wait list. */
struct thread
  {
    /* Owned by thread.c. */
    tid_t tid;                          /* Thread identifier. */
    enum thread_status status;          /* Thread state. */
    char name[16];                      /* Name (for debugging purposes). */
    uint8_t *stack;                     /* Saved stack pointer. */
    int priority;                       /* Priority. */
    int nice;                           /* Nice value for MLFQS. */
    fixed_point recent_cpu;             /* Recent cpu for MLFQS. */
   
    int native_priority;                /* native thread priority that cannot be escalated. */
    struct lock *blocked_lock;
    struct list_elem allelem;           /* List element for all threads list. */

    /* Shared between thread.c and synch.c. */
    struct list_elem elem;              /* List element. */
    struct list locks;                  /* Locks that are owned by this thread. */
    
    /* Owned by timer.c */
    int64_t sleep_until;                /* Tick count to sleep until. */
    struct list_elem sleepelem;         /* List element for sleeping threads list. */

#ifdef USERPROG
    /* Owned by userprog/process.c. */
    uint32_t *pagedir;                  /* Page directory. */
<<<<<<< HEAD

    /* FIXME: `int' instead of `pid_t' */
    int pid;
    /* Used by userprog/syscall.c */
    struct list file_descriptors;       /* List of files opened by thread. */
    int highest_fd_id;                  /* Highest fd_id assigned for this thread so far. */
    struct list child_processes;
    struct list_elem child_elem;
=======
    struct list child_processes;
    void *pdata;
    struct thread *parent_process;
>>>>>>> f7ddee38
#endif

    /* Owned by thread.c. */
    unsigned magic;                     /* Detects stack overflow. */
  };

/* If false (default), use round-robin scheduler.
   If true, use multi-level feedback queue scheduler.
   Controlled by kernel command-line option "-o mlfqs". */
extern bool thread_mlfqs;

/* Used by userprog/process.c and userprog/syscall.c */
struct lock fs_lock;

void thread_init (void);
void thread_start (void);

void thread_tick (void);
void thread_print_stats (void);

typedef void thread_func (void *aux);
tid_t thread_create (const char *name, int priority, thread_func *, void *);

void thread_block (void);
void thread_unblock (struct thread *);

struct thread *thread_current (void);
tid_t thread_tid (void);
const char *thread_name (void);

void thread_exit_with_message (int exit_code) NO_RETURN;
void thread_exit (void) NO_RETURN;

void thread_yield (void);

/* Performs some operation on thread t, given auxiliary data AUX. */
typedef void thread_action_func (struct thread *t, void *aux);
void thread_foreach (thread_action_func *, void *);

int thread_get_priority (void);
void thread_set_priority (int);
void thread_change_priority (struct thread *t, int newPriority);
void thread_donate_priority_to_thread (struct thread *a, struct thread *b);
int thread_compute_donated_priority (struct thread *t);
void thread_update_actual_priority (struct thread *t);

int thread_get_nice (void);
void thread_set_nice (int);
int thread_get_recent_cpu (void);
int thread_get_load_avg (void);

#endif /* threads/thread.h */<|MERGE_RESOLUTION|>--- conflicted
+++ resolved
@@ -119,7 +119,6 @@
 #ifdef USERPROG
     /* Owned by userprog/process.c. */
     uint32_t *pagedir;                  /* Page directory. */
-<<<<<<< HEAD
 
     /* FIXME: `int' instead of `pid_t' */
     int pid;
@@ -128,11 +127,9 @@
     int highest_fd_id;                  /* Highest fd_id assigned for this thread so far. */
     struct list child_processes;
     struct list_elem child_elem;
-=======
     struct list child_processes;
     void *pdata;
     struct thread *parent_process;
->>>>>>> f7ddee38
 #endif
 
     /* Owned by thread.c. */
