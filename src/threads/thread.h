--- conflicted
+++ resolved
@@ -112,13 +112,6 @@
     struct list_elem elem;              /* List element. */
     struct list locks;                  /* Locks that are owned by this thread. */
     
-<<<<<<< HEAD
-=======
-    /* Used by userprog/syscall.c */
-    struct list file_descriptors;       /* List of files opened by thread. */
-    int highest_fd_id;                  /* Highest fd_id assigned for this thread so far. */
->>>>>>> d76045ad
-
     /* Owned by timer.c */
     int64_t sleep_until;                /* Tick count to sleep until. */
     struct list_elem sleepelem;         /* List element for sleeping threads list. */
@@ -131,6 +124,7 @@
     int pid;
     /* Used by userprog/syscall.c */
     struct list file_descriptors;       /* List of files opened by thread. */
+    int highest_fd_id;                  /* Highest fd_id assigned for this thread so far. */
     struct list child_processes;
     struct list_elem child_elem;
 #endif
