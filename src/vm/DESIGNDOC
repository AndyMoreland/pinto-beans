        +---------------------------+
		    | CS 140                    |
		    | PROJECT 3: VIRTUAL MEMORY	|
		    |	DESIGN DOCUMENT           |
		    +---------------------------+

---- GROUP ----

>> Fill in the names and email addresses of your group members.

Alex Ryan <alexryan@stanford.edu>
Andy Moreland <andymo@stanford.edu>

---- PRELIMINARIES ----

>> If you have any preliminary comments on your submission, notes for the
>> TAs, or extra credit, please give them here.

>> Describe briefly which parts of the assignment were implemented by
>> each member of your team. If some team members contributed significantly
>> more or less than others (e.g. 2x), indicate that here.

Alex Ryan: everything
Andy Moreland: everything

>> Please cite any offline or online sources you consulted while
>> preparing your submission, other than the Pintos documentation, course
>> text, lecture notes, and course staff.

			PAGE TABLE MANAGEMENT
			=====================

---- DATA STRUCTURES ----

>> A1: Copy here the declaration of each new or changed `struct' or
>> `struct' member, global or static variable, `typedef', or
>> enumeration.  Identify the purpose of each in 25 words or less.

In thread.h's struct thread:

struct list pages_list;

`pages_list` is a list of pages spawned by the given thread. It's used
  during cleanup.

In page.c:

enum page_type
  {
    SWAP,
    SWAP_LAZY,
    MMAP
  }

This enum is used in order to track what eviction policy we pursue for
  a given page.

`SWAP` means that it is swapped in and out of swap on disk.
`SWAP_LAZY` means that at first it is paged in from a file, but if
  it gets dirty then we swap it out. For data segments, basically.
`MMAP` means that it's backed by a file and should be evicted to it
  and read in from it.

struct aux_pt_entry
{
  struct hash_elem elem; /* Hash table element */
  struct list_elem thread_pages_elem; /* Elem for a thread's page list */
  void *user_addr; /* User VADDR used as hash key */
  uint32_t *pd;    /* User pagedir */

  enum page_type type; /* Eviction strategy */
  bool writable;       /* If the page if read-only */
  frame_id frame;      /* Casted pointer to the 
                          frame_table_entry for the
                          frame of the page if resident */
  
  ...

};

This is the struct that we use in order to store information in our aux
page table about pages. Everything else is self-evident
in the comments I hope. The struct is dynamically allocated.

static struct hash aux_pt; /* The aux page table */
static struct lock aux_pt_lock; /* Lock for the aux page table -- 
                                   acquired before all operations on it. */

Just FYI we decided to call it the "aux" page table instead of the "suppl-
ementary" page table because it's easier to type :-).

In frame.h:

typedef void *frame_id;

we typedef'd void * to frame_id in order to hide the fact that the id
that we return to clients (namely page.c) from our API calls is actually
a void *.

In frame.c:

struct frame_table_entry
  {
    void *frame_addr; /* Kernel virtual address of frame. */
    void *user_addr;  /* User vaddr of page stored in frame. */
    uint32_t *pd;     /* User pd for page stored in frame. */
    struct lock pin_lock; /* Pin lock which is a monitor 
                             for resident page & this frame. */
    struct list_elem elem; /* elem for the frame table or free list. */
    bool is_dying;        /* If we are in the process of freeing this frame. */
  };

This struct is stored either in our frame_table list or in our free_list.
It stores everything we know about a given frame that is allocated. The
struct itself is dynamically allocated as necessary.

All of the attributes are commented.

/* Pointer to the "clock hand" position in the frame_table list. */
static struct frame_table_entry *clock_hand;
/* Allocated frames are stored in this list. */
static struct list frame_table;
/* Freed frames are stored in this list. */
static struct list free_list;
/* Protects the frame_table and the free_list */
static struct lock frame_table_lock;

The `frame_table_lock` is acquired before operations are done on the frame 
  table. Things like adding a new frame or evicting a frame require a
  brief acquisition of the frame_table_lock.

The `clock_hand` points to the current position of the clock hand that
  we need for our clock hand eviction algorithm.


---- ALGORITHMS ----

>> A2: In a few paragraphs, describe your code for locating the frame,
>> if any, that contains the data of a given page.

The MMU uses the standard pagedir/page table system that was in place 
when we started writing code. We make sure to keep these tables up
to date as we create pages.

On the other hand, if we need to find the location of a frame for a
given page we do the following:

1) get the user vaddr of an address in the page
2) look up a aux_page_table_entry in a hash table in page.c
3) this entry contains an ID for (actually, an internal pointer to)
a frame_table_entry from frame.c 
4) the frame_table_entry contains a kernel address for the page's data.

A page retains the ID of its last resident frame if it has been paged
out; if it has been paged out, the frame can discern that it now 
contains the data for a different page.

>> A3: How does your code coordinate accessed and dirty bits between
>> kernel and user virtual addresses that alias a single frame, or
>> alternatively how do you avoid the issue?

We sidestep the issue by never touching memory through kernel addresses.
In theory the only time that user data should get dirty is if the user
themself touches it or uses a syscall. All of our syscalls directly
use user addresses.

Thus, the user page table entry is the only one that we need to check
for accessed and dirty bits.

---- SYNCHRONIZATION ----

>> A4: When two user processes both need a new frame at the same time,
>> how are races avoided?

Before we do any operation on the frame table (eviction, creating new
frames, freeing a frame), we acquire a global lock.

palloc_get_page locks internally. Thus, if there are free frames in
the user pool, we're safe.

If there is nothing in the user pool, we check the free list next.
We make sure to acquire the frame table lock before iterating over the
free list, so there are no race conditions here.

On the other hand, if we need to perform an eviction we make sure
to acquire a lock on the frame table. This lock is held until
we find a frame which we're going to evict a page from.

Thus, in any situation where we need to acquire a page we hold a 
global lock until a slot is selected.

---- RATIONALE ----

>> A5: Why did you choose the data structure(s) that you did for
>> representing virtual-to-physical mappings?

We chose to use a hash table from vaddrs to aux_ptes in order
to have O(1) lookup on a vaddr. This makes sense to do because the 
page fault handler only gets the vaddr when it's called, so we can't
do something like store a pointer directly to a struct.

Then, the aux_pte struct contains a direct reference to its frame or
eviction locations so looking up the actual physical address/file 
in which it lives is O(1).

		       PAGING TO AND FROM DISK
		       =======================

---- DATA STRUCTURES ----

>> B1: Copy here the declaration of each new or changed `struct' or
>> `struct' member, global or static variable, `typedef', or
>> enumeration.  Identify the purpose of each in 25 words or less.

<<<<<<< HEAD
In swap.h:

typedef block_sector_t swap_descriptor;

We typedef block_sector_t so that our clients (namely page/frame.c) don't
  need to worry about how swap is laid out on disk.

In swap.c:

/* A bitmap that represents used swap sectors. */
static struct bitmap *swap_used_slots;

/* Lock to protect the aformentioned bitmap. */
static struct lock swap_used_slots_lock;

In page.c's `struct page`

  union { /* Either the info needed for mmap or swap */
    struct {
      size_t offset; /* How far into the file we are */
      size_t len; /* How much of the file to take */
      struct file *fd; /* Which file we're backed by */
    } mmap_info;

    swap_descriptor swap_info; /* Casted ID of the first swap sector */
  };

We store everything we need to page in or evict here.
  Since any given page will only ever be stored in swap XOR
  backed by a file we store this data in a union to save a little
  memory.

`swap_descriptor` is a typecasted integer which represents the first
  sector in the swap space that stores this fram.

`mmap_info` stores information about where in the given file to look for
  reading this page back from -- or for writing it to.

=======
/* Used by the swap.c implementation to denote a contiguous sequence
 * of sectors that have been used for swap. */
typedef block_sector_t swap_descriptor;

>>>>>>> 745c29ee
---- ALGORITHMS ----

>> B2: When a frame is required but none is free, some frame must be
>> evicted.  Describe your code for choosing a frame to evict.

We use a clock hand algorithm. We maintain a global "hand" pointer
which points to a frame_table_entry. The frame_table_entries
are stored in a list which we then iterate over while holding
a lock on the frame table.

At each entry we attempt to acquire a "pin" lock on the entry itself.
If we are able to acquire then pin lock then we know that no one else
is currently touching it. In this case, we check its accessed bit.
If it has not been accessed, we drop evict this frame and drop the
global lock. Otherwise, we clear its accessed bit and continue on.

(We loop at most twice through the entire frame table, so we could end
up evicting a frame that has been accessed recently. However, after
two attempts, if we still cannot pin anything, then everything is
pinned and we are unable to evict anything, and panic.)

>> B3: When a process P obtains a frame that was previously used by a
>> process Q, how do you adjust the page table (and any other data
>> structures) to reflect the frame Q no longer has?

We have designed our code so that if we acquire a pin_lock on the frame
that we think we're resident in then we immediately check if we are 
actually still resident before doing any work. If we are resident,
then we own the frame. Otherwise, we've been paged out in the interim
and we immediately drop the lock.

This means that we don't need to have frames change their page's refs
to null. Instead, all that we do is ask the page to evict itself.

As part of this eviction, the page stores where it evicted itself to.
This can be a file or swap slot.

>> B4: Explain your heuristic for deciding whether a page fault for an
>> invalid virtual address should cause the stack to be extended into
>> the page that faulted.

We check to see if the fault was caused by a user access. Then we check
the aux page table in order to make sure that there isn't supposed to be
memory mapped at that location.

Then, we check that the fault was either within 32 bytes of the esp or
that it was above the esp. If either of these conditions are true we
check to make sure that increasing the size of the stack further would
not exceed a maximum stack size of 8mb. If all of these conditions are
met then we grow the stack.

---- SYNCHRONIZATION ----

>> B5: Explain the basics of your VM synchronization design.  In
>> particular, explain how it prevents deadlock.  (Refer to the
>> textbook for an explanation of the necessary conditions for
>> deadlock.)

The four conditions for deadlock are all of (1) limited access,
(2) no preemption, (3) multiple independent requests, and (4)
circularity in resources ownership requests. As in most systems,
the first three are unavoidable in our implementation, so we
chose to treat and prevent (4).

Our virtual memory implementation uses locks to prevent most of
the interesting concurrency problems: these locks are the
- fs_lock (file system)
- "data structure locks" (aux_page_table, frame_table, swap_used_slots)
- frame_pins (one for each frame)

All virtual memory calls acquire locks in the order
  (frame_table lock) 
    before (frame pins) 
    before (fs_lock | swap_used_slots lock)

(A corner case is when a frame is first created, in that it acquires 
the frame_table_lock before even creating the frame, but since the 
new frame isn't in the table, the lock cannot be held by another 
process yet.)

Furthermore, a process can pin as many of its *own* pages' frames
as it wants (and since we're single-threaded processes, cannot create
a race condition). However, a process can hold at most one of another
process's frames but _only when trying to evict it_ and is accomplished
through a try_acquire, avoiding any race conditions (it is impossible
for a process to be stuck waiting on another process's frame).

Finally, aux_page_table operations are all done either independently 
of any frame operations (i.e. when pages are first created, but have
not been given a resident frame) or while a page's own frame's pin
is held (so processes always acquire frame pins before aux_pt_lock).


>> B6: A page fault in process P can cause another process Q's frame
>> to be evicted.  How do you ensure that Q cannot access or modify
>> the page during the eviction process?  How do you avoid a race
>> between P evicting Q's frame and Q faulting the page back in?

Whenever a process P evicts another process Q's frame what we do is
acquire the pin lock on that frame and then immediately mark it as
not present in the page table.

Once these operations have been completed we start the eviction. If
an access from Q occurs at this point it will result in a page fault.
The page fault will notice that the page exists in the aux_page_table
and so it will try to page the page in. In order to do this Q will have
to acquire the pin_lock. So, Q will block until P releases the pin_lock.
Thus, the access is prevented until P has evicted the frame. After
P has evicted the frame and releases the pin lock Q is able to 
fault the page back in.


>> B7: Suppose a page fault in process P causes a page to be read from
>> the file system or swap.  How do you ensure that a second process Q
>> cannot interfere by e.g. attempting to evict the frame while it is
>> still being read in?

We acquire a pin lock on the frame before we start the process of
filling it. We also acquire a pin lock on the frame before we start
evicting it. Thus, the frame will have a page fully resident in it
before eviction is allowed to occur (and vice versa.)


>> B8: Explain how you handle access to paged-out pages that occur
>> during system calls.  Do you use page faults to bring in pages (as
>> in user programs), or do you have a mechanism for "locking" frames
>> into physical memory, or do you use some other design?  How do you
>> gracefully handle attempted accesses to invalid virtual addresses?

We have modified our code for verifying addresses in syscalls.
Before we changed it it was responsible for making sure that all
addresses were inside of mapped pages. Now it is responsible for
paging_in_and_pin'ing any page that is referenced. If it fails to
page_in_and_pin a page then it means that the address is invalid.
In this case, we attempt to grow the stack but if we choose not to
then we kill the process.

(By pinning pages that are accessed through user syscalls, they 
cannot be paged out during the execution of the syscall. After it
completes, we unpin all involved pages.)

---- RATIONALE ----

>> B9: A single lock for the whole VM system would make
>> synchronization easy, but limit parallelism.  On the other hand,
>> using many locks complicates synchronization and raises the
>> possibility for deadlock but allows for high parallelism.  Explain
>> where your design falls along this continuum and why you chose to
>> design it this way.

We have one global lock for each of the frame, swap and aux page 
tables. We  make sure to hold the locks whenever we're doing 
modifications to the structure of the tables (adding new entries, 
deleting entries, or scanning for free ones).

We have a finer grained lock for each frame, as well. Whenever we want
to do work on a frame's data, or on a page that is contained in a frame,
we acquire the frame's lock. This allows a high degree of concurrency in
IO; every time a process tries to page in its data into a frame, it can
block on I/O and let other processes continue. (Processes can page_in
from disk or swap concurrently.)

			 MEMORY MAPPED FILES
			 ===================

---- DATA STRUCTURES ----

>> C1: Copy here the declaration of each new or changed `struct' or
>> `struct' member, global or static variable, `typedef', or
>> enumeration.  Identify the purpose of each in 25 words or less.

<<<<<<< HEAD
Inside of thread.h's struct thread:

struct list mmap_descriptors;       /* List of mmaps opened by thread. */

`mmap_descriptors` is a list of all of the mmap descriptors that were
  opened by this process.

struct mmap_descriptor
  {
    int mmap_id;
    void *start;
    off_t pages;
    struct list_elem elem;
  };

//fixme: finish this


=======
/* Used by an aux_pt_entry to keep track of its MMAP information.
 * The three fields together completely define the backing store 
 * for the page. */
struct
  {
    size_t offset;    /* How far into the file we are */
    size_t len;       /* How much of the file to read */
    struct file *fd;  /* Which file we're reading from */
  } mmap_info;

/* Used by syscall.c to keep track of user mmaps; stored as a list
 * in the thread. */
struct mmap_descriptor
  {
    int mmap_id;            /* user-id for the mmap */
    void *start;            /* starting virtual address of mmap */
    off_t pages;            /* number of mmaped pages */
    struct file *file;      /* file; reopened by us, need to close */
    struct list_elem elem;  /* elem in threads mmap_descriptor list */
  };

>>>>>>> 745c29ee
---- ALGORITHMS ----

>> C2: Describe how memory mapped files integrate into your virtual
>> memory subsystem.  Explain how the page fault and eviction
>> processes differ between swap pages and other pages.

On page fault (so page-in) or eviction (page-out), an mmapped page is
read in from (or written to) its appropriate backend file instead of
being paged in from disk. This behavior is controlled by an 
aux_pt_entry's `type' (of MMAP or SWAP).

On page-in, we always read in a pages content back from the file
(zeroing the tail, as required). On page-out, however, we only write
a page's data if the page is writable and dirty.

>> C3: Explain how you determine whether a new file mapping overlaps
>> any existing segment.

When mapping a file, we simply attempt to loop through the file and 
allocate sufficient pages for all of the file's data. Before actually
creating a new page for the mmap we check to see if there is already
an entry in the auxiliary page table for that virtual address and,
if so, we recognize the overlap. (Freeing any pages we have already
made for the mmap and failing out.)

Thus, an mmap should fail in this way if and only if there was already
some segment (or other mmap, etc) mapped to that space of virtual
memory.


---- RATIONALE ----

>> C4: Mappings created with "mmap" have similar semantics to those of
>> data demand-paged from executables, except that "mmap" mappings are
>> written back to their original files, not to swap.  This implies
>> that much of their implementation can be shared.  Explain why your
>> implementation either does or does not share much of the code for
>> the two situations.

We shared code almost completely through these two use-cases. The
creation of pages that are demand-paged to disk is exposed through
a single function in page.h, `page_create_mmap_page', which also takes
in a `swapped' bool. A swapped==false corresponds to a standard mmap
that is written out to disk when dirty, while swapped==true means
that the page is actually demand-paged back out to swap (as in the
data of an executable).

We also require files used in such mappings to be closed externally
as well, as the executable is maintained by a process and any user
mmapped file is managed in syscall.c. 

			   SURVEY QUESTIONS
			   ================

Answering these questions is optional, but it will help us improve the
course in future quarters.  Feel free to tell us anything you
want--these questions are just to spur your thoughts.  You may also
choose to respond anonymously in the course evaluations at the end of
the quarter.

>> In your opinion, was this assignment, or any one of the three problems
>> in it, too easy or too hard?  Did it take too long or too little time?

>> Did you find that working on a particular part of the assignment gave
>> you greater insight into some aspect of OS design?

>> Is there some particular fact or hint we should give students in
>> future quarters to help them solve the problems?  Conversely, did you
>> find any of our guidance to be misleading?

>> Do you have any suggestions for the TAs to more effectively assist
>> students, either for future quarters or the remaining projects?

>> Any other comments?<|MERGE_RESOLUTION|>--- conflicted
+++ resolved
@@ -45,21 +45,7 @@
 
 In page.c:
 
-enum page_type
-  {
-    SWAP,
-    SWAP_LAZY,
-    MMAP
-  }
-
-This enum is used in order to track what eviction policy we pursue for
-  a given page.
-
-`SWAP` means that it is swapped in and out of swap on disk.
-`SWAP_LAZY` means that at first it is paged in from a file, but if
-  it gets dirty then we swap it out. For data segments, basically.
-`MMAP` means that it's backed by a file and should be evicted to it
-  and read in from it.
+
 
 struct aux_pt_entry
 {
@@ -68,13 +54,12 @@
   void *user_addr; /* User VADDR used as hash key */
   uint32_t *pd;    /* User pagedir */
 
-  enum page_type type; /* Eviction strategy */
   bool writable;       /* If the page if read-only */
   frame_id frame;      /* Casted pointer to the 
                           frame_table_entry for the
                           frame of the page if resident */
   
-  ...
+  ... // more, but described later in design doc.
 
 };
 
@@ -212,13 +197,13 @@
 >> `struct' member, global or static variable, `typedef', or
 >> enumeration.  Identify the purpose of each in 25 words or less.
 
-<<<<<<< HEAD
 In swap.h:
 
 typedef block_sector_t swap_descriptor;
 
 We typedef block_sector_t so that our clients (namely page/frame.c) don't
-  need to worry about how swap is laid out on disk.
+  need to worry about how swap is laid out on disk. It represents the
+  # of the first sector in a contiguous range of swap sectors.
 
 In swap.c:
 
@@ -228,7 +213,30 @@
 /* Lock to protect the aformentioned bitmap. */
 static struct lock swap_used_slots_lock;
 
+In page.c:
+
+enum page_type
+  {
+    SWAP,
+    SWAP_LAZY,
+    MMAP
+  }
+
+This enum is used in order to track what eviction policy we pursue for
+  a given page.
+
+`SWAP` means that it is swapped in and out of swap on disk.
+`SWAP_LAZY` means that at first it is paged in from a file, but if
+  it gets dirty then we swap it out. For data segments, basically.
+  Will change to `SWAP` if the page is ever dirty and evicted.
+`MMAP` means that it's backed by a file and should be evicted to it
+  and read in from it.
+
 In page.c's `struct page`
+
+  enum page_type type; /* Which eviction/backing policy to use */
+
+  ...
 
   union { /* Either the info needed for mmap or swap */
     struct {
@@ -240,7 +248,7 @@
     swap_descriptor swap_info; /* Casted ID of the first swap sector */
   };
 
-We store everything we need to page in or evict here.
+We store everything we need in order to to page in or evict here.
   Since any given page will only ever be stored in swap XOR
   backed by a file we store this data in a union to save a little
   memory.
@@ -251,12 +259,6 @@
 `mmap_info` stores information about where in the given file to look for
   reading this page back from -- or for writing it to.
 
-=======
-/* Used by the swap.c implementation to denote a contiguous sequence
- * of sectors that have been used for swap. */
-typedef block_sector_t swap_descriptor;
-
->>>>>>> 745c29ee
 ---- ALGORITHMS ----
 
 >> B2: When a frame is required but none is free, some frame must be
@@ -428,7 +430,6 @@
 >> `struct' member, global or static variable, `typedef', or
 >> enumeration.  Identify the purpose of each in 25 words or less.
 
-<<<<<<< HEAD
 Inside of thread.h's struct thread:
 
 struct list mmap_descriptors;       /* List of mmaps opened by thread. */
@@ -436,21 +437,8 @@
 `mmap_descriptors` is a list of all of the mmap descriptors that were
   opened by this process.
 
-struct mmap_descriptor
-  {
-    int mmap_id;
-    void *start;
-    off_t pages;
-    struct list_elem elem;
-  };
-
-//fixme: finish this
-
-
-=======
-/* Used by an aux_pt_entry to keep track of its MMAP information.
- * The three fields together completely define the backing store 
- * for the page. */
+In page.c's `struct aux_pt_entry`:
+
 struct
   {
     size_t offset;    /* How far into the file we are */
@@ -458,18 +446,28 @@
     struct file *fd;  /* Which file we're reading from */
   } mmap_info;
 
-/* Used by syscall.c to keep track of user mmaps; stored as a list
- * in the thread. */
+Used by an aux_pt_entry to keep track of its MMAP information.
+ The three fields together completely define the backing store 
+ for the page.
+
+In syscall.c:
+
 struct mmap_descriptor
   {
     int mmap_id;            /* user-id for the mmap */
-    void *start;            /* starting virtual address of mmap */
+    void *start;            /* starting user virtual address of mmap */
     off_t pages;            /* number of mmaped pages */
     struct file *file;      /* file; reopened by us, need to close */
     struct list_elem elem;  /* elem in threads mmap_descriptor list */
   };
 
->>>>>>> 745c29ee
+This struct is stored in a list per-thread. 
+
+`mmap_id` is returned to the user. Used to look-up the struct when
+  referenced later.
+
+The rest is explained in the adjacent comments.
+
 ---- ALGORITHMS ----
 
 >> C2: Describe how memory mapped files integrate into your virtual
@@ -485,15 +483,21 @@
 (zeroing the tail, as required). On page-out, however, we only write
 a page's data if the page is writable and dirty.
 
+We use the same API to trigger page_in and page_outs for mmap'd pages.
+All that changes is the API for creating them. There is a page_create--
+mmap_page that takes in all of the information necessary. Aside from
+that, the internal API is identical. The page_out code knows enough
+to treat the MMAP eviction as just another strategy.
+
 >> C3: Explain how you determine whether a new file mapping overlaps
 >> any existing segment.
 
 When mapping a file, we simply attempt to loop through the file and 
 allocate sufficient pages for all of the file's data. Before actually
 creating a new page for the mmap we check to see if there is already
-an entry in the auxiliary page table for that virtual address and,
-if so, we recognize the overlap. (Freeing any pages we have already
-made for the mmap and failing out.)
+an entry in the auxiliary page table for the page corresponding to that
+virtual address (rounded down) and, if so, we recognize the overlap. 
+(Freeing any pages we have already made for the mmap and failing out.)
 
 Thus, an mmap should fail in this way if and only if there was already
 some segment (or other mmap, etc) mapped to that space of virtual
