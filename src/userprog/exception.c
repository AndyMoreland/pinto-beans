--- conflicted
+++ resolved
@@ -164,12 +164,6 @@
   else if (not_present)
     {
       if (!page_in (fault_addr))
-<<<<<<< HEAD
-      {
-        printf ("killing you because you're stupid: %s\n", thread_current ()->name);
-        kill (f);
-      }
-=======
         {
           struct thread *t = thread_current ();
           void *esp = f->esp;
@@ -188,7 +182,6 @@
           else
             thread_exit_with_message (SYSCALL_ERROR_EXIT_CODE);
         }
->>>>>>> 672d5ebc
     }
   else
     PANIC ("unhandled page fault at %p: %s error %s page in %s context.\n",
