
#include <stdio.h>
#include <string.h>
#include "filesys/inode.h"
#include "threads/synch.h"
#include "hash.h"
#include "threads/malloc.h"
#include "cache.h"
#include "filesys.h"
#include "threads/thread.h"

#define CACHE_MAX_READAHEAD 16
#define CACHE_NUM_READAHEAD_THREADS 4

/* Flags that reperesent the state of a cache slot. */
enum cache_flags
  {
    USED = 0x1,
    ACCESSED = 0x2,
    DIRTY = 0x4,
    INIT = 0x8,
    READING_DISK = 0x16,
  }; 

/* Entry in our cache. */
struct cache_entry
  {
    block_sector_t sector;

    enum cache_flags flags;   
    int retain_cnt;
    int release_cnt;
    struct lock entry_lock;
    struct condition finished;
    struct hash_elem elem;
    uint8_t data[BLOCK_SECTOR_SIZE];
  };

/* Used to store sectors in our cache */
static struct hash cache_hash;

/* Dynamically allocated array of cache_entries. */
static struct cache_entry *cache_entries;

/* Size of our cache */
static int cache_size;

/* Clock hand cursor used in our evcition algorithm. */
static int cache_clock_cursor; 

/* Protect global cache state. */
static struct lock cache_lock;

static block_sector_t rahead_queue[CACHE_MAX_READAHEAD];
static unsigned rahead_start, rahead_size;
static struct lock rahead_lock;
static struct condition rahead_available;

static unsigned cache_hash_hash_func (const struct hash_elem *, void *);
static bool cache_hash_less_func (const struct hash_elem *,
                                  const struct hash_elem *, void *);

static void cache_do_flush (struct cache_entry *);
static void cache_do_evict (struct cache_entry *, block_sector_t);
static void cache_do_disk_read (struct cache_entry *);
static struct cache_entry *cache_find_available (void);
static struct cache_entry *cache_lookup (block_sector_t sector, bool create);
static struct cache_entry *cache_retain (block_sector_t sector);

<<<<<<< HEAD
static void rahead_thread_func (void *aux UNUSED);

=======
/* Initializes the cache to store SIZE sectors. */
>>>>>>> 1a2c39f4
void 
cache_init (int size)
{
  cache_entries = calloc (sizeof (struct cache_entry), size);
  if (!cache_entries)
    PANIC ("could not allocate disk cache of size %d", size);
  
  int i;
  for (i = 0; i < size; ++i)
    {
      lock_init (&cache_entries[i].entry_lock);
      cond_init (&cache_entries[i].finished);
    }

  cache_size = size;
  cache_clock_cursor = 0;

  lock_init (&cache_lock);
  rahead_start = rahead_size = 0;
  lock_init (&rahead_lock);
  cond_init (&rahead_available);
  if (!hash_init (&cache_hash, cache_hash_hash_func, cache_hash_less_func, NULL))
    PANIC ("could not create cache hash table");

  for (i = 0; i < CACHE_NUM_READAHEAD_THREADS; ++i)
    {
      char tname[16];
      snprintf (tname, sizeof (tname), "rahead-%d", i);
      thread_create (tname, PRI_DEFAULT, rahead_thread_func, NULL);
    }
}

/* Reads sector SECTOR into DST from the cache.
   Will transparently hit the disk if necessary. */
void 
cache_read (block_sector_t sector, void *dst)
{
  struct cache_entry *entry = cache_retain (sector);
  if (!entry) // no cache slot available
    {
      // FIXME: remove this.
      printf ("warning: no disk cache available: reading %u\n", sector);
      block_read (fs_device, sector, dst);
    }
  else
    {
      memcpy (dst, entry->data, BLOCK_SECTOR_SIZE);
      lock_acquire (&entry->entry_lock);
      ++entry->release_cnt;
      lock_release (&entry->entry_lock);
    }
}

/* Writes into SECTOR's cache entry from SRC, creating it if
   it does not already exist. Will transparently hit the disk if necessary. */
void 
cache_write (block_sector_t sector, const void *src)
{
  struct cache_entry *entry = cache_retain (sector);
  if (!entry) // no cache slot available
    {
      // FIXME: remove this.
      printf ("warning: no disk cache available: write %u\n", sector);
      block_write (fs_device, sector, src);
    }
  else
    {
      memcpy (entry->data, src, BLOCK_SECTOR_SIZE);
      lock_acquire (&entry->entry_lock);
      ++entry->release_cnt;
      entry->flags |= DIRTY;
      lock_release (&entry->entry_lock);
    }
}

static block_sector_t* 
rahead_entry (unsigned i)
{
  return rahead_queue + ((rahead_start + i) % CACHE_MAX_READAHEAD);
}

static bool 
rahead_find (unsigned sector)
{
  unsigned i;
  for (i = 0; i < rahead_size; ++i)
    {
      if (*rahead_entry (i) == sector)
        return true;
    }
  return false;
}

static bool
cache_find (block_sector_t sector)
{
  struct cache_entry entry_dummy;
  entry_dummy.sector = sector;

  return hash_find (&cache_hash, &entry_dummy.elem) != NULL;
}

void 
cache_readahead (block_sector_t sector)
{
  lock_acquire (&cache_lock);
  if (!rahead_find (sector)
      && !cache_find (sector) 
      && rahead_size < CACHE_MAX_READAHEAD)
    {
      *rahead_entry (rahead_size++) = sector;
      cond_signal (&rahead_available, &cache_lock);
    }
    
  lock_release (&cache_lock);
}

/* Signal that we are interested in a sector.
   Returns a pointer to the sector's cache entry.
   Will start caching a SECTOR if it has not been cached,
   and the caching will last until `cache_end` is called
   an appropriate number of times. */
void *
cache_begin (block_sector_t sector)
{
  struct cache_entry *entry = cache_retain (sector);
  return entry? entry->data : NULL;
}

#define cache_entry(dat) ((struct cache_entry *) \
        ((uint8_t *)dat - offsetof (struct cache_entry, data)))

/* Stop retaining a cache entry. */
void 
cache_end (void *cache_block, bool dirty)
{
  struct cache_entry *entry = cache_entry (cache_block);
  lock_acquire (&entry->entry_lock);
  ++entry->release_cnt;
  if (dirty)
    entry->flags |= DIRTY;
  lock_release (&entry->entry_lock);
}

/* Write the cache to disk. */
void 
cache_flush_all (void)
{
  lock_acquire (&cache_lock);
  int i;
  for (i = 0; i < cache_size; ++i)
    {
      struct cache_entry *entry = &cache_entries[i];
      lock_acquire (&entry->entry_lock);
      cache_do_flush (entry);
      lock_release (&entry->entry_lock);
    }
  lock_release (&cache_lock);
}

/* Used for hashing `cache_entry`s. Returns hash_int called on
   E's sector number. */
static unsigned 
cache_hash_hash_func (const struct hash_elem *e, void *aux UNUSED)
{
  struct cache_entry *entry = hash_entry (e, struct cache_entry, elem);
  return hash_int ((int)entry->sector);
}

/* Used for hashing `cache_entry`s. Returns true if A has a lower
   sector number than B. */
static bool 
cache_hash_less_func (const struct hash_elem *ae,
                      const struct hash_elem *be, void *aux UNUSED)
{
  struct cache_entry *a = hash_entry (ae, struct cache_entry, elem);
  struct cache_entry *b = hash_entry (be, struct cache_entry, elem);
  
  return a->sector < b->sector;
}

/* Returns the `cache_entry` of SECTOR in the cache or NULL if not found.
   Will create a cache_entry for SECTOR if CREATE is true. */
static struct cache_entry *
cache_lookup (block_sector_t sector, bool create)
{
  struct cache_entry entry_dummy;
  entry_dummy.sector = sector;

  struct hash_elem *elem = hash_find (&cache_hash, &entry_dummy.elem);
  struct cache_entry *entry;
  if (elem)
    {
      entry = hash_entry (elem, struct cache_entry, elem);
      lock_acquire (&entry->entry_lock);
    }
  else if (!create)
    return NULL; 
  else
    entry = cache_find_available ();

  if (entry)
    {
      cache_do_evict (entry, sector);
      entry->flags |= INIT;
    }
  return entry;
}

/* Push clock hand forward. */
static void 
advance_clock_cursor (void)
{
  ++cache_clock_cursor;
  if (cache_clock_cursor == cache_size)
    cache_clock_cursor = 0;
}

/* Is ENTRY a valid entry to evict?
   Returns true if it is unused or it has not been accessed
   this iteration or if it is no longer being retained. */
static bool 
cache_should_evict (struct cache_entry *entry)
{
  if (lock_held_by_current_thread (&entry->entry_lock) 
      || !lock_try_acquire (&entry->entry_lock))
    return false;

  if (!(entry->flags & USED))
    return true;
  else if (entry->flags & ACCESSED)
    entry->flags ^= ACCESSED;
  else if (entry->retain_cnt == entry->release_cnt) 
    return true;

  lock_release (&entry->entry_lock);
  return false;
}

/* Find an ENTRY that can be evicted or that has space and return it.
   Will only iterate twice. NULL is returned if nothing found after two loops. */
static struct cache_entry*
cache_find_available (void)
{
  int passes = 0;
  struct cache_entry *available = NULL;
  int clock_start = cache_clock_cursor;

  while (!available && passes < 2)
    {
      struct cache_entry *candidate = &cache_entries[cache_clock_cursor]; 
      advance_clock_cursor ();
      if (cache_should_evict (candidate))
        available = candidate;

      if (cache_clock_cursor == clock_start)
        ++passes;
    }

  return available;
}

/* Start caching (or increment the retain count) of SECTOR.
   Returns SECTOR's cache_entry. */
static struct cache_entry * 
cache_retain (block_sector_t sector)
{
  lock_acquire (&cache_lock);
  struct cache_entry *entry = cache_lookup (sector, true);
  if (!entry)
    {
      lock_release (&cache_lock);
      return NULL;
    }
  ++entry->retain_cnt;
  entry->flags |= ACCESSED;
  lock_release (&cache_lock);

  // we already hold entry's lock through cache_lookup
  if (entry->flags & INIT)
    {
      entry->flags ^= INIT; 
      cache_do_disk_read (entry);
    }
  else 
    {
      while (entry->flags & READING_DISK)
        cond_wait (&entry->finished, &entry->entry_lock);
    }
  lock_release (&entry->entry_lock);
  return entry;
}

/* Performs a disk read for the given cache entry, updating its
   cache contents to match its disk sector. It is assumed that the 
   entry_lock is held by current thread. */ 
static void
cache_do_disk_read (struct cache_entry *entry)
{
  ASSERT (lock_held_by_current_thread (&entry->entry_lock));

  entry->flags |= READING_DISK;
  lock_release (&entry->entry_lock);
  block_read (fs_device, entry->sector, entry->data);
  lock_acquire (&entry->entry_lock);
  entry->flags ^= READING_DISK;
  cond_broadcast (&entry->finished, &entry->entry_lock);
}

/* Write ENTRY to disk. */
static void 
cache_do_flush (struct cache_entry *entry)
{
  ASSERT (lock_held_by_current_thread (&entry->entry_lock));

  if ((entry->flags & USED) && (entry->flags & DIRTY))
    {
      block_write (fs_device, entry->sector, entry->data);
      entry->flags ^= DIRTY;
    }
}

/* Evict ENTRY's sector from the cache storing NEW_SECTOR in it. */
static void 
cache_do_evict (struct cache_entry *entry, block_sector_t new_sector)
{
  ASSERT (lock_held_by_current_thread (&cache_lock));
  ASSERT (lock_held_by_current_thread (&entry->entry_lock));
  ASSERT (entry->retain_cnt == entry->release_cnt);

  if (entry->flags & USED)
    {
      hash_delete (&cache_hash, &entry->elem);
      lock_release (&cache_lock);
      cache_do_flush (entry);
      lock_acquire (&cache_lock); 
    }
  else
    entry->flags |= USED;

  entry->sector = new_sector;
  entry->retain_cnt = entry->release_cnt = 0;
  hash_insert (&cache_hash, &entry->elem); 
}

/* readahead / writebehind implementation */

static block_sector_t 
rahead_pop (void)
{
  block_sector_t s = *rahead_entry (0);
  ++rahead_start;
  --rahead_size;
  return s;
}

static void
rahead_thread_func (void *aux UNUSED)
{
  while (true)
    {
      lock_acquire (&cache_lock);
      while (!rahead_size)
        cond_wait (&rahead_available, &cache_lock);
      block_sector_t sector = rahead_pop ();
      struct cache_entry *entry = cache_lookup (sector, true);
      lock_release (&cache_lock);
      if (!entry)
        continue;

      if (entry->flags & INIT)
        {
          entry->flags ^= INIT; 
          cache_do_disk_read (entry);
        }
      lock_release (&entry->entry_lock);
    }
}<|MERGE_RESOLUTION|>--- conflicted
+++ resolved
@@ -67,12 +67,9 @@
 static struct cache_entry *cache_lookup (block_sector_t sector, bool create);
 static struct cache_entry *cache_retain (block_sector_t sector);
 
-<<<<<<< HEAD
 static void rahead_thread_func (void *aux UNUSED);
 
-=======
 /* Initializes the cache to store SIZE sectors. */
->>>>>>> 1a2c39f4
 void 
 cache_init (int size)
 {
